# ---- Builder Stage ----
FROM node:20-alpine AS builder

<<<<<<< HEAD
# Install system dependencies for FFmpeg and yt-dlp
RUN apk add --no-cache \
    python3 \
    py3-pip \
    ffmpeg \
    curl \
    wget

# Install yt-dlp using pip with --break-system-packages flag
RUN pip3 install --break-system-packages yt-dlp

# Set working directory
WORKDIR /app

# Copy package files
COPY package*.json ./

# Install ALL dependencies (including dev)
=======
# Set working directory
WORKDIR /app

# Install Python for the build stage
RUN apk add --no-cache python3 py3-pip

# Copy package files
COPY package*.json ./

# Install dependencies
>>>>>>> bec22c97
RUN npm install

# Copy source code
COPY . .

# Build TypeScript
RUN npm run build

# Remove dev dependencies
RUN npm prune --omit=dev

# ---- Production Image ----
FROM node:20-alpine

<<<<<<< HEAD
# Install runtime dependencies
=======
WORKDIR /app

# Install required system dependencies
>>>>>>> bec22c97
RUN apk add --no-cache \
    python3 \
    py3-pip \
    ffmpeg \
<<<<<<< HEAD
    curl \
    wget

# Install yt-dlp using pip with --break-system-packages flag
RUN pip3 install --break-system-packages yt-dlp

# Create app user for security
RUN addgroup -g 1001 -S nodejs
RUN adduser -S nodejs -u 1001

WORKDIR /app

# Copy built files and dependencies
COPY --from=builder /app/dist ./dist
COPY --from=builder /app/src ./src
COPY --from=builder /app/node_modules ./node_modules
COPY --from=builder /app/package.json ./package.json

# Create necessary directories with proper permissions
RUN mkdir -p data/tmp data/uploads data/cookies && \
    chown -R nodejs:nodejs /app

# Switch to non-root user
USER nodejs

# Set environment variables
ENV NODE_ENV=production
ENV PORT=5050
=======
    yt-dlp

# Copy built files and dependencies
COPY --from=builder /app/dist ./dist
COPY --from=builder /app/node_modules ./node_modules
COPY --from=builder /app/package.json ./package.json
COPY --from=builder /app/package-lock.json ./package-lock.json
COPY --from=builder /app/data ./data

# Create necessary directories
RUN mkdir -p /app/data/tmp/uploads \
    /app/data/tmp/audios \
    /app/data/tmp/transcripts \
    /app/data/tmp/cookies \
    /app/data/tmp/sessions

# Set environment variables
ENV NODE_ENV=production
>>>>>>> bec22c97

# Expose the application port
EXPOSE 5050

<<<<<<< HEAD
# Health check
HEALTHCHECK --interval=30s --timeout=3s --start-period=5s --retries=3 \
    CMD curl -f http://localhost:5050/api/health || exit 1

# Start the application
CMD ["node", "--experimental-specifier-resolution=node", "dist/index.js"]
=======
# Start the application
CMD ["npm", "run", "start"]
    
>>>>>>> bec22c97
<|MERGE_RESOLUTION|>--- conflicted
+++ resolved
@@ -1,26 +1,6 @@
 # ---- Builder Stage ----
 FROM node:20-alpine AS builder
 
-<<<<<<< HEAD
-# Install system dependencies for FFmpeg and yt-dlp
-RUN apk add --no-cache \
-    python3 \
-    py3-pip \
-    ffmpeg \
-    curl \
-    wget
-
-# Install yt-dlp using pip with --break-system-packages flag
-RUN pip3 install --break-system-packages yt-dlp
-
-# Set working directory
-WORKDIR /app
-
-# Copy package files
-COPY package*.json ./
-
-# Install ALL dependencies (including dev)
-=======
 # Set working directory
 WORKDIR /app
 
@@ -31,7 +11,6 @@
 COPY package*.json ./
 
 # Install dependencies
->>>>>>> bec22c97
 RUN npm install
 
 # Copy source code
@@ -46,47 +25,13 @@
 # ---- Production Image ----
 FROM node:20-alpine
 
-<<<<<<< HEAD
-# Install runtime dependencies
-=======
 WORKDIR /app
 
 # Install required system dependencies
->>>>>>> bec22c97
 RUN apk add --no-cache \
     python3 \
     py3-pip \
     ffmpeg \
-<<<<<<< HEAD
-    curl \
-    wget
-
-# Install yt-dlp using pip with --break-system-packages flag
-RUN pip3 install --break-system-packages yt-dlp
-
-# Create app user for security
-RUN addgroup -g 1001 -S nodejs
-RUN adduser -S nodejs -u 1001
-
-WORKDIR /app
-
-# Copy built files and dependencies
-COPY --from=builder /app/dist ./dist
-COPY --from=builder /app/src ./src
-COPY --from=builder /app/node_modules ./node_modules
-COPY --from=builder /app/package.json ./package.json
-
-# Create necessary directories with proper permissions
-RUN mkdir -p data/tmp data/uploads data/cookies && \
-    chown -R nodejs:nodejs /app
-
-# Switch to non-root user
-USER nodejs
-
-# Set environment variables
-ENV NODE_ENV=production
-ENV PORT=5050
-=======
     yt-dlp
 
 # Copy built files and dependencies
@@ -105,20 +50,10 @@
 
 # Set environment variables
 ENV NODE_ENV=production
->>>>>>> bec22c97
 
 # Expose the application port
 EXPOSE 5050
 
-<<<<<<< HEAD
-# Health check
-HEALTHCHECK --interval=30s --timeout=3s --start-period=5s --retries=3 \
-    CMD curl -f http://localhost:5050/api/health || exit 1
-
-# Start the application
-CMD ["node", "--experimental-specifier-resolution=node", "dist/index.js"]
-=======
 # Start the application
 CMD ["npm", "run", "start"]
-    
->>>>>>> bec22c97
+    